/*
 *  Created by Phil on 16/8/2013.
 *  Copyright 2013 Two Blue Cubes Ltd. All rights reserved.
 *
 *  Distributed under the Boost Software License, Version 1.0. (See accompanying
 *  file LICENSE_1_0.txt or copy at http://www.boost.org/LICENSE_1_0.txt)
 *
 */
#ifndef TWOBLUECUBES_CATCH_PLATFORM_H_INCLUDED
#define TWOBLUECUBES_CATCH_PLATFORM_H_INCLUDED

#if defined(__MAC_OS_X_VERSION_MIN_REQUIRED)
#  define CATCH_PLATFORM_MAC
#elif  defined(__IPHONE_OS_VERSION_MIN_REQUIRED)
#  define CATCH_PLATFORM_IPHONE
#elif defined(WIN32) || defined(__WIN32__) || defined(_WIN32) || defined(_MSC_VER)
<<<<<<< HEAD
#define CATCH_PLATFORM_WINDOWS
#elif defined(linux) || defined(__linux) || defined(__linux__)
#define CATCH_PLATFORM_LINUX
=======
#  define CATCH_PLATFORM_WINDOWS

#  if !defined(NOMINMAX) && !defined(CATCH_CONFIG_NO_NOMINMAX)
#    define CATCH_DEFINES_NOMINMAX
#  endif
#  if !defined(WIN32_LEAN_AND_MEAN) && !defined(CATCH_CONFIG_NO_WIN32_LEAN_AND_MEAN)
#    define CATCH_DEFINES_WIN32_LEAN_AND_MEAN
#  endif

>>>>>>> afe46ff2
#endif

#endif // TWOBLUECUBES_CATCH_PLATFORM_H_INCLUDED<|MERGE_RESOLUTION|>--- conflicted
+++ resolved
@@ -13,22 +13,16 @@
 #  define CATCH_PLATFORM_MAC
 #elif  defined(__IPHONE_OS_VERSION_MIN_REQUIRED)
 #  define CATCH_PLATFORM_IPHONE
+#elif defined(linux) || defined(__linux) || defined(__linux__)
+#  define CATCH_PLATFORM_LINUX
 #elif defined(WIN32) || defined(__WIN32__) || defined(_WIN32) || defined(_MSC_VER)
-<<<<<<< HEAD
-#define CATCH_PLATFORM_WINDOWS
-#elif defined(linux) || defined(__linux) || defined(__linux__)
-#define CATCH_PLATFORM_LINUX
-=======
 #  define CATCH_PLATFORM_WINDOWS
-
 #  if !defined(NOMINMAX) && !defined(CATCH_CONFIG_NO_NOMINMAX)
 #    define CATCH_DEFINES_NOMINMAX
 #  endif
 #  if !defined(WIN32_LEAN_AND_MEAN) && !defined(CATCH_CONFIG_NO_WIN32_LEAN_AND_MEAN)
 #    define CATCH_DEFINES_WIN32_LEAN_AND_MEAN
 #  endif
-
->>>>>>> afe46ff2
 #endif
 
 #endif // TWOBLUECUBES_CATCH_PLATFORM_H_INCLUDED